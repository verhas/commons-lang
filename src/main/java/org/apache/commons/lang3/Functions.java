--- conflicted
+++ resolved
@@ -450,11 +450,7 @@
      *   final FileInputStream fis = new FileInputStream("my.file");
      *   Functions.tryWithResources(useInputStream(fis), null, () -> fis.close());
      * }</pre>
-<<<<<<< HEAD
-     * @param pAction The action to execute. This object <em>will</em> always
-=======
      * @param action The action to execute. This object <em>will</em> always
->>>>>>> a3edc1b6
      *   be invoked.
      * @param errorHandler An optional error handler, which will be invoked finally,
      *   if any error occurred. The error handler will receive the first
@@ -517,11 +513,7 @@
      *   final FileInputStream fis = new FileInputStream("my.file");
      *   Functions.tryWithResources(useInputStream(fis), () -> fis.close());
      * }</pre>
-<<<<<<< HEAD
-     * @param pAction The action to execute. This object <em>will</em> always
-=======
      * @param action The action to execute. This object <em>will</em> always
->>>>>>> a3edc1b6
      *   be invoked.
      * @param resources The resource actions to execute. <em>All</em> resource
      *   actions will be invoked, in the given order. A resource action is an
@@ -550,7 +542,7 @@
      * </pre>
      *
      * <p>instead of just calling the method. This pattern may help the Java compiler to
-     * recognize that at that oint an exception will be thrown and the code flow
+     * recognize that at that point an exception will be thrown and the code flow
      * analysis will not demand otherwise mandatory commands that could follow the
      * method call, like a {@code return} statement from a value returning method.</p>
      *
